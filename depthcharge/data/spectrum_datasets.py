--- conflicted
+++ resolved
@@ -15,15 +15,10 @@
 import pyarrow as pa
 import pyarrow.parquet as pq
 import torch
-<<<<<<< HEAD
-import torch.nn as nn
 from cloudpathlib import AnyPath
-from torch.utils.data import DataLoader, Dataset, IterableDataset
-=======
 from lance.torch.data import LanceDataset
 from torch import nn
 from torch.utils.data import IterableDataset
->>>>>>> 98035ec2
 
 from .. import utils
 from ..tokenizers import PeptideTokenizer
@@ -108,13 +103,8 @@
             spectra = utils.listify(spectra)
             batch = next(_get_records(spectra, **self._parse_kwargs))
             lance.write_dataset(
-<<<<<<< HEAD
-                _get_records(spectra, **kwargs),
+                _get_records(spectra, **self._parse_kwargs),
                 str(self._path),
-=======
-                _get_records(spectra, **self._parse_kwargs),
-                self._path,
->>>>>>> 98035ec2
                 mode="overwrite",
                 schema=batch.schema,
             )
@@ -122,15 +112,11 @@
         elif not self._path.exists():
             raise ValueError("No spectra were provided")
 
-<<<<<<< HEAD
         self._dataset = lance.dataset(str(self._path))
-=======
-        self._dataset = lance.dataset(self._path)
         if "to_tensor_fn" not in kwargs:
             kwargs["to_tensor_fn"] = self._to_tensor
 
         super().__init__(self._dataset, batch_size, **kwargs)
->>>>>>> 98035ec2
 
     def add_spectra(
         self,
